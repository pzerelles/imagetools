--- conflicted
+++ resolved
@@ -29,7 +29,6 @@
   return hash.digest('hex')
 }
 
-<<<<<<< HEAD
 export const joinUrlSegments = (a: string, b: string): string => {
   if (!a || !b) {
     return a || b || ''
@@ -41,7 +40,8 @@
     b = '/' + b
   }
   return a + b
-=======
+}
+
 export const generateCacheID = (path: string) => createHash('sha1').update(path).digest('hex')
 
 export const checksumFile = (algorithm: string, path: string) => {
@@ -55,5 +55,4 @@
         resolve(hash.digest('hex'))
       })
   })
->>>>>>> 08b9fc77
 }