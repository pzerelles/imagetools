import { Plugin } from 'rollup'
import {
  applyTransforms,
  builtins,
  generateTransforms,
  loadImage,
  parseURL,
  resolveConfigs,
  builtinOutputFormats,
  urlFormat,
  extractEntries
} from 'imagetools-core'
import { createFilter, dataToEsm } from '@rollup/pluginutils'
import { RollupPluginOptions } from './types'
import MagicString from 'magic-string'
import { basename, extname, resolve, dirname } from 'path'

const defaultOptions: RollupPluginOptions = {
  include: '**/*.{heic,heif,avif,jpeg,jpg,png,tiff,webp,gif}?*',
  exclude: '',
  silent: false,
  removeMetadata: true
}

export function imagetools(userOptions: Partial<RollupPluginOptions> = {}): Plugin {
  const pluginOptions: RollupPluginOptions = { ...defaultOptions, ...userOptions }

  const filter = createFilter(pluginOptions.include, pluginOptions.exclude)

  const transformFactories = pluginOptions.extendTransforms ? pluginOptions.extendTransforms(builtins) : builtins

  const outputFormats = pluginOptions.extendOutputFormats
    ? pluginOptions.extendOutputFormats(builtinOutputFormats)
    : builtinOutputFormats

  return {
    name: 'imagetools',
    resolveId(source, importer = '') {
      const id = resolve(dirname(importer), source)

      if (!filter(id)) return null
      return id
    },
    async load(id) {
      if (!filter(id)) return null

      const srcURL = parseURL(id)

      let directives = srcURL.searchParams

<<<<<<< HEAD
      if(typeof pluginOptions.defaultDirectives === "function") {
        directives = new URLSearchParams([...srcURL.searchParams, ...pluginOptions.defaultDirectives(srcURL)])
=======
      if (typeof pluginOptions.defaultDirectives === 'function') {
        directives = pluginOptions.defaultDirectives(srcURL)
>>>>>>> cb679f50
      } else if (pluginOptions.defaultDirectives) {
        directives = new URLSearchParams([...srcURL.searchParams, ...pluginOptions.defaultDirectives])
      }

      const parameters = extractEntries(directives)
      const imageConfigs =
        pluginOptions.resolveConfigs?.(parameters, outputFormats) ?? resolveConfigs(parameters, outputFormats)

      const img = loadImage(decodeURIComponent(srcURL.pathname))

      const outputMetadatas = []

      for (const config of imageConfigs) {
        const { transforms, warnings } = generateTransforms(config, transformFactories)
        warnings.forEach((warning) => this.warn(warning))

        const { image, metadata } = await applyTransforms(transforms, img, pluginOptions.removeMetadata)

        const fileName = basename(srcURL.pathname, extname(srcURL.pathname)) + `.${metadata.format}`

        const fileHandle = this.emitFile({
          name: fileName,
          source: await image.toBuffer(),
          type: 'asset'
        })

        metadata.src = `__ROLLUP_IMAGE_ASSET__${fileHandle}__`
        metadata.image = image

        outputMetadatas.push(metadata)
      }

      let outputFormat = urlFormat()

      for (const [key, format] of Object.entries(outputFormats)) {
        if (directives.has(key)) {
          const params = directives
            .get(key)
            ?.split(';')
            .filter((v) => !!v)
          outputFormat = format(params?.length ? params : undefined)
          break
        }
      }

      return dataToEsm(outputFormat(outputMetadatas))
    },
    renderChunk(code) {
      const assetUrlRE = /__ROLLUP_IMAGE_ASSET__([a-z\d]{8})__(?:_(.*?)__)?/g

      let match
      let s
      while ((match = assetUrlRE.exec(code))) {
        s = s || (s = new MagicString(code))
        const [full, hash, postfix = ''] = match

        const file = this.getFileName(hash)

        const outputFilepath = file + postfix

        s.overwrite(match.index, match.index + full.length, outputFilepath)
      }

      if (s) {
        return {
          code: s.toString(),
          map: s.generateMap({ hires: true })
        }
      } else {
        return null
      }
    }
  }
}<|MERGE_RESOLUTION|>--- conflicted
+++ resolved
@@ -48,13 +48,8 @@
 
       let directives = srcURL.searchParams
 
-<<<<<<< HEAD
       if(typeof pluginOptions.defaultDirectives === "function") {
         directives = new URLSearchParams([...srcURL.searchParams, ...pluginOptions.defaultDirectives(srcURL)])
-=======
-      if (typeof pluginOptions.defaultDirectives === 'function') {
-        directives = pluginOptions.defaultDirectives(srcURL)
->>>>>>> cb679f50
       } else if (pluginOptions.defaultDirectives) {
         directives = new URLSearchParams([...srcURL.searchParams, ...pluginOptions.defaultDirectives])
       }
